#!/bin/sh

# vim: noexpandtab ts=8 sw=4 softtabstop=4

# Setup a semi-sane environment
PATH=/sbin:/bin:/usr/sbin:/usr/bin:/usr/local/sbin:/usr/local/bin:/rescue
export PATH
HOME=/root
export HOME
TERM=${TERM:-xterm}
export TERM
GRUB_TERMINAL_OUTPUT="console serial"
export GRUB_TERMINAL_OUTPUT

. /etc/avatar.conf

is_truenas()
{

    test "$AVATAR_PROJECT" = "TrueNAS"
    return $?
}

do_sata_dom()
{

    if ! is_truenas ; then
	return 1
    fi
    install_sata_dom_prompt
    return $?
}

get_product_path()
{
    echo /cdrom /.mount
}

get_image_name()
{
    find $(get_product_path) -name "$AVATAR_PROJECT-$AVATAR_ARCH.img.xz" -type f
}

# The old pre-install checks did several things
# 1:  Don't allow going from FreeNAS to TrueNAS or vice versa
# 2:  Don't allow downgrading.  (Not sure we can do that now.)
# 3:  Check memory size and cpu speed.
# This does memory size only for now.
pre_install_check()
{
    # We need at least 4 GB of RAM
    local readonly minmemgb=4
    local readonly minmem=$(expr ${minmemgb} \* 1024 \* 1024 \* 1024)
    local memsize=$(sysctl -n hw.physmem)

    if [ ${memsize} -lt ${minmem} ]; then
	dialog --clear --title "${AVATAR_PROJECT}" --defaultno \
	--yesno "This computer has less than the recommended ${minmemgb} GB of RAM.\n\nPerformance might be very slow.  Continue installation?" 7 74 || return 1
    fi
    return 0
}
# Convert /etc/version* to /etc/avatar.conf
#
# 1 - old /etc/version* file
# 2 - dist version of avatar.conf
# 3 - destination avatar.conf
upgrade_version_to_avatar_conf()
{
    local destconf srcconf srcversion
    local project version revision arch

    srcversion=$1
    srcconf=$2
    destconf=$3

    set -- $(sed -E -e 's/-amd64/-x64/' -e 's/-i386/-x86/' -e 's/(.*)-([^-]+) \((.*)\)/\1-\3-\2/' -e 's/-/ /' -e 's/-([^-]+)$/ \1/' -e 's/-([^-]+)$/ \1/' < $srcversion)

    project=$1
    version=$2
    revision=$3
    arch=$4

    sed \
        -e "s,^AVATAR_ARCH=\".*\",AVATAR_ARCH=\"$arch\",g" \
        -e "s,^AVATAR_BUILD_NUMBER=\".*\"\$,AVATAR_BUILD_NUMBER=\"$revision\",g" \
        -e "s,^AVATAR_PROJECT=\".*\"\$,AVATAR_PROJECT=\"$project\",g" \
        -e "s,^AVATAR_VERSION=\".*\"\$,AVATAR_VERSION=\"$version\",g" \
        < $srcconf > $destconf.$$

    mv $destconf.$$ $destconf
}

build_config_old()
{
    # build_config ${_disk} ${_image} ${_config_file}

    local _disk=$1
    local _image=$2
    local _config_file=$3

    cat << EOF > "${_config_file}"
# Added to stop pc-sysinstall from complaining
installMode=fresh
installInteractive=no
installType=FreeBSD
installMedium=dvd
packageType=tar

disk0=${_disk}
partition=image
image=${_image}
bootManager=bsd
commitDiskPart
EOF
}
build_config()
{
    # build_config ${_disk} ${_image} ${_config_file}

    local _disk=$1
    local _image=$2
    local _config_file=$3

    cat << EOF > "${_config_file}"
# Added to stop pc-sysinstall from complaining
installMode=fresh
installInteractive=no
installType=FreeBSD
installMedium=dvd
packageType=tar

disk0=${_disk}
partscheme=GPT
partition=all
bootManager=bsd
commitDiskPart
EOF
}

wait_keypress()
{
    local _tmp
    read -p "Press ENTER to continue." _tmp
}

sort_disklist()
{

    sed 's/\([^0-9]*\)/\1 /' | sort +0 -1 +1n | tr -d ' '
}

# return 0 if no raid devices, or !0 if there are some.
get_raid_present()
{
	local _cnt
	local _dummy

	if [ ! -d "/dev/raid" ] ; then
		return 0;
	fi

	_cnt=0
	ls /dev/raid/ > /tmp/raidfiles
	while read _dummy ; do _cnt=$(($_cnt + 1));done < /tmp/raidfiles
	return $_cnt
}

get_physical_disks_list()
{
    local _boot=$(glabel status | awk ' /iso9660\/(Free|True)NAS/ { print $3;}')
    local _disk

    for _disk in $(sysctl -n kern.disks)
    do
	if [ "${_disk}" = "${_boot}" ]; then
	    continue
	fi
	VAL="${VAL} ${_disk}"
    done

    get_raid_present
    if [ $? -ne 0 ] ; then
	VAL="$VAL `cd /dev ; ls -d raid/* | grep -v '[0-9][a-z]'`"
    fi

    VAL=`echo $VAL | tr ' ' '\n'| grep -v '^cd' | sort_disklist`
    export VAL
}

get_media_description()
{
    local _media
    local _description
    local _cap

    _media=$1
    VAL=""
    if [ -n "${_media}" ]; then
	_description=`geom disk list ${_media} 2>/dev/null \
	    | sed -ne 's/^   descr: *//p'`
	if [ -z "$_description" ] ; then
		_description="Unknown Device"
	fi
        _cap=`diskinfo ${_media} | awk '{
            capacity = $3;
            if (capacity >= 1099511627776) {
                printf("%.1f TiB", capacity / 1099511627776.0);
            } else if (capacity >= 1073741824) {
                printf("%.1f GiB", capacity / 1073741824.0);
            } else if (capacity >= 1048576) {
                printf("%.1f MiB", capacity / 1048576.0);
            } else {
                printf("%d Bytes", capacity);
        }}'`
        VAL="${_description} -- ${_cap}"
    fi
    export VAL
}

disk_is_mounted()
{
    local _dev

    for _dev
    do
	if mount -v | grep -qE "^/dev/${_dev}[sp][0-9]+"
	then
	    return 0
	fi
    done
    return 1
}


new_install_verify()
{
    local _type="$1"
    shift
    local _upgradetype="$1"
    shift

    local _disks="$*"
    local _tmpfile="/tmp/msg"
    cat << EOD > "${_tmpfile}"
WARNING:
EOD

    if [ "$_type" = "upgrade" -a "$_upgradetype" = "inplace" ] ; then
      echo "- This will install into existing zpool on ${_disks}." >> ${_tmpfile}
    else
      echo "- This will erase ALL partitions and data on ${_disks}." >> ${_tmpfile}
    fi

    cat << EOD >> "${_tmpfile}"
- You can't use ${_disks} for sharing data.

NOTE:
- Installing on flash media is preferred to installing on a
  hard drive.

Proceed with the ${_type}?
EOD
    _msg=`cat "${_tmpfile}"`
    rm -f "${_tmpfile}"
    dialog --clear --title "$AVATAR_PROJECT ${_type}" --yesno "${_msg}" 13 74
    [ $? -eq 0 ] || exit 1
}

ask_upgrade()
{
    local _disk="$1"
    local _tmpfile="/tmp/msg"
    cat << EOD > "${_tmpfile}"
Upgrading the installation will preserve your existing configuration.

Do you wish to perform an upgrade or a fresh installation on ${_disk}?
EOD
    _msg=`cat "${_tmpfile}"`
    rm -f "${_tmpfile}"
    dialog --title "Upgrade this $AVATAR_PROJECT installation" --no-label "Fresh Install" --yes-label "Upgrade Install" --yesno "${_msg}" 8 74
    return $?
}

ask_upgrade_inplace()
{
    local _tmpfile="/tmp/msg"
    cat << EOD > "${_tmpfile}"
User configuration settings and storage volumes are preserved and not affected by this step.\n\n
The boot device can be formatted to remove old versions, or the upgrade can be installed in a new boot environment without affecting any existing versions.
EOD
    _msg=`cat "${_tmpfile}"`
    rm -f "${_tmpfile}"
    dialog --trim --title "Update Method Selection" --yes-label "Install in new boot environment" --no-label "Format the boot device" --yesno "${_msg}" 0 0
    return $?
}

ask_boot_method()
{
    # TrueNAS is BIOS only for now
    if [ "${AVATAR_PROJECT}" = "TrueNAS" -a "$(sysctl -n kern.vm_guest)" != "bhyve" ]; then
      return 1
    fi

    # If we are not on efi, set BIOS as the default selected option
    dlgflags=""
    if [ "$BOOTMODE" != "efi" ] ; then
      dlgflags="--defaultno"
    fi

    local _tmpfile="/tmp/msg"
    cat << EOD > "${_tmpfile}"
$AVATAR_PROJECT can be booted in either BIOS or UEFI mode.

BIOS mode is recommended for legacy and enterprise hardware,
whereas UEFI may be required for newer consumer motherboards.
EOD
    _msg=`cat "${_tmpfile}"`
    rm -f "${_tmpfile}"
    dialog ${dlgflags} --title "$AVATAR_PROJECT Boot Mode" --no-label "Boot via BIOS" --yes-label "Boot via UEFI" --yesno "${_msg}" 8 74
    return $?
}

install_loader() {
    local _disk _disks
    local _mnt

    _mnt="$1"
    shift

    _disks="$*"

    for _disk in $_disks
    do
	if [ "$BOOTMODE" = "efi" ] ; then
	    echo "Stamping EFI loader on: ${_disk}"
	    mkdir -p /tmp/efi
	    mount -t msdosfs /dev/${_disk}p1 /tmp/efi
	    # Copy the .efi file
	    mkdir -p /tmp/efi/efi/boot
	    cp ${_mnt}/boot/boot1.efi /tmp/efi/efi/boot/BOOTx64.efi
	    umount /tmp/efi
	else
	    echo "Stamping GPT loader on: ${_disk}"
	    gpart modify -i 1 -t freebsd-boot ${_disk}
	    chroot ${_mnt} gpart bootcode -b /boot/pmbr -p /boot/gptzfsboot -i 1 /dev/${_disk}
	fi
    done

    return 0
}

save_serial_settings() {
    _mnt="$1"

    # If the installer was booted with serial mode enabled, we should
    # save these values to the installed system
    USESERIAL=$((`sysctl -n debug.boothowto` & 0x1000))
    if [ "$USESERIAL" -eq 0 ] ; then return 0; fi

    chroot ${_mnt} /usr/local/bin/sqlite3 /data/freenas-v1.db "update system_advanced set adv_serialconsole = 1"
    SERIALSPEED=`kenv hw.uart.console | sed -En 's/.*br:([0-9]+).*/\1/p'`
    if [ -n "$SERIALSPEED" ] ; then
       chroot ${_mnt} /usr/local/bin/sqlite3 /data/freenas-v1.db "update system_advanced set adv_serialspeed = $SERIALSPEED"
    fi
    SERIALPORT=`kenv hw.uart.console | sed -En 's/.*io:([0-9a-fx]+).*/\1/p'`
    if [ -n "$SERIALPORT" ] ; then
       chroot ${_mnt} /usr/local/bin/sqlite3 /data/freenas-v1.db "update system_advanced set adv_serialport = '$SERIALPORT'"
    fi
}

mount_disk() {
	local _mnt

	if [ $# -ne 1 ]; then
		return 1
	fi

	_mnt="$1"
	mkdir -p "${_mnt}"
	mount -t zfs -o noatime freenas-boot/ROOT/${BENAME} ${_mnt}
	mkdir -p ${_mnt}/data
	return 0
}
	
create_partitions() {
    local _disk="$1"
    local _size=""
    
    if [ $# -eq 2 ]; then
	_size="-s $2"
    fi
    if gpart create -s GPT -f active ${_disk}; then
	if [ "$BOOTMODE" = "efi" ] ; then
	  # EFI Mode
	  sysctl kern.geom.debugflags=16
	  sysctl kern.geom.label.disk_ident.enable=0
	  if gpart add -s 100m -t efi ${_disk}; then
	    if ! newfs_msdos -F 16 /dev/${_disk}p1 ; then
	      return 1
	    fi
	  fi
	else
	  # BIOS Mode
          if ! gpart add -t freebsd-boot -i 1 -s 512k ${_disk}; then
	    return 1
	  fi
	fi

	if is_truenas; then
	    gpart add -t freebsd-swap -s 16g -i 3 ${_disk}
	fi
	if gpart add -t freebsd-zfs -a 4k -i 2 ${_size} ${_disk}; then
	    return 0
	fi
    fi

    return 1
}

get_minimum_size() {
    local _min=0
    local _disk
    local _size
    # We use 1mbyte because the fat16 partition is 512k,
    # and there's some header space.
    # Now we use 8MBytes because gpart and some thumb drives
    # misbehave.
    local _m1=$(expr 1024 \* 1024 \* 8)
    # If we decide we want to round it down,
    # set this to the size (eg, 256 * 1024 * 1024)
    local _round=0
    local _g16=$(expr 16 \* 1024 \* 1024 \* 1024)

    for _disk
    do
	_size=""
	if create_partitions ${_disk} 1>&2; then
	    _size=$(gpart show ${_disk} | awk '/freebsd-zfs/ { print $2 * 512; }')
	    gpart destroy -F ${_disk} 1>&2
	fi
	if [ -z "${_size}" ]; then
	    echo "Could not do anything with ${_disk}, skipping" 1>&2
	    continue
	fi
	if [ ${_round} -gt 0 ]; then
	    _size=$(expr \( ${_size} / ${_round} \) \* ${_round})
	fi
	_size=$(expr ${_size} / 1024)
	if [ ${_min} -eq 0 -o ${_size} -lt ${_min} ]; then
	    _min=${_size}
	fi
    done
    echo ${_min}k
}

partition_disk() {
	local _disks _disksparts
	local _mirror
	local _minsize

	_disks=$*

	if is_truenas; then
		gmirror destroy -f swap || true
	fi
	# Erase both typical metadata area.
	for _disk in ${_disks}; do
	    gpart destroy -F ${_disk} >/dev/null 2>&1 || true
	    dd if=/dev/zero of=/dev/${_disk} bs=1m count=2 >/dev/null
	    dd if=/dev/zero of=/dev/${_disk} bs=1m oseek=$(diskinfo /dev/${_disk} | awk '{print int($3/(1024*1024))-2;}') >/dev/null || true
	done

	_minsize=$(get_minimum_size ${_disks})

	if [ "${_minsize}" = "0k" ]; then
	    echo "Disk is too small to install ${AVATAR_PROJECT}" 1>&2
	    return 1
	fi

	_disksparts=$(for _disk in ${_disks}; do
	    create_partitions ${_disk} ${_minsize} >&2
	    if [ "$BOOTMODE" != "efi" ] ; then
	      # Make the disk active
	      gpart set -a active ${_disk} >&2
	    fi

	    echo ${_disk}p2
	done)

	if [ $# -gt 1 ]; then
	    _mirror="mirror"
	else
	    _mirror=""
	fi
	zpool create -f -o cachefile=/tmp/zpool.cache -o version=28 -O mountpoint=none -O atime=off -O canmount=off freenas-boot ${_mirror} ${_disksparts}
	zpool set feature@async_destroy=enabled freenas-boot
	zpool set feature@empty_bpobj=enabled freenas-boot
	zpool set feature@lz4_compress=enabled freenas-boot
	zfs set compress=lz4 freenas-boot
	zfs create -o canmount=off freenas-boot/ROOT
	zfs create -o mountpoint=legacy freenas-boot/ROOT/${BENAME}

	return 0
}

make_swap()
{
    local _swapparts

    _swapparts=$(for _disk in $*; do echo ${_disk}p3; done)
    gmirror label -b prefer swap ${_swapparts}
    echo "/dev/mirror/swap.eli		none			swap		sw		0	0" > /tmp/data/data/fstab.swap
}

disk_is_freenas()
{
    local _disk="$1"
    local _rv=1
    local upgrade_style=""
    local os_part=""
    local data_part=""

    # We have two kinds of potential upgrades here.
    # The old kind, with 4 slices, and the new kind,
    # with two partitions.

    mkdir -p /tmp/data_old
    if [ -c /dev/${_disk}s4 ]; then
	os_part=/dev/${_disk}s1a
	data_part=/dev/${_disk}s4
	upgrade_style="old"
    elif [ -c /dev/${_disk}p2 ]; then
	os_part=/dev/${_disk}p2
	upgrade_style="new"
    else
	return 1
    fi

    if [ "${upgrade_style}" = "new" ]; then
	# This code is very clumsy.  There
	# should be a way to structure it such that
	# all of the cleanup happens as we want it to.
	if zdb -l ${os_part} | grep "name: 'freenas-boot'" > /dev/null ; then
	    :
	else
	    return 1
	fi
	zpool import -N -f freenas-boot || return 1
	# Now we want to figure out which dataset to use.
	DS=$(zpool list -H -o bootfs freenas-boot | head -n 1 | cut -d '/' -f 3)
	if [ -z "$DS" ] ; then
	    zpool export freenas-boot || true
	    return 1
	fi
<<<<<<< HEAD

	# Okay, mount this pool
	if mount -t zfs freenas-boot/ROOT/"${DS}" /tmp/data_old; then
	    cp -pR /tmp/data_old/data/. /tmp/data_preserved
	    # Don't want to keep the old pkgdb around, since we're
	    # nuking the filesystem
	    rm -rf /tmp/data_preserved/pkgdb
	    if [ -f /tmp/data_old/conf/base/etc/hostid ]; then
		cp -p /tmp/data_old/conf/base/etc/hostid /tmp/
	    fi
	    if [ -d /tmp/data_old/root/.ssh ]; then
		cp -pR /tmp/data_old/root/.ssh /tmp/
	    fi
	    if [ -d /tmp/data_old/boot/modules ]; then
		mkdir -p /tmp/modules
=======
	# There should always be a "set default=" line in a grub.cfg
	# that we created.
	if grep -q '^set default=' /tmp/data_old/grub.cfg ; then
	    DF=$(grep '^set default=' /tmp/data_old/grub.cfg | tail -1 | sed 's/^set default="\(.*\)"$/\1/')
	    case "${DF}" in
		0)	# No default, use "default"
		    DS=default ;;
                *${AVATAR_PROJECT}*)    # Default dataset
                    DS=$(expr "${DF}" : "${AVATAR_PROJECT} (\(.*\)) .*") ;;
		*) DS="" ;;
	    esac
	    umount /tmp/data_old
	    if [ -n "${DS}" ]; then
		# Okay, mount this pool
		if mount -t zfs freenas-boot/ROOT/"${DS}" /tmp/data_old; then
		    # If the active dataset doesn't have a database file,
		    # then it's not FN as far as we're concerned (the upgrade code
		    # will go badly).
		    # We also check for the Corral database directory.
		    if [ ! -f /tmp/data_old/data/freenas-v1.db -o \
			   -d /tmp/data_old/data/freenas.db ]; then
			umount /tmp/data_old || true
			zpool export freenas-boot || true
			return 1
		    fi
		    cp -pR /tmp/data_old/data/. /tmp/data_preserved
		    # Don't want to keep the old pkgdb around, since we're
		    # nuking the filesystem
		    rm -rf /tmp/data_preserved/pkgdb
		    if [ -f /tmp/data_old/conf/base/etc/hostid ]; then
			cp -p /tmp/data_old/conf/base/etc/hostid /tmp/
		    fi
		    if [ -d /tmp/data_old/root/.ssh ]; then
			cp -pR /tmp/data_old/root/.ssh /tmp/
		    fi
		    if [ -d /tmp/data_old/boot/modules ]; then
			mkdir -p /tmp/modules
>>>>>>> f8e60837
			for i in `ls /tmp/data_old/boot/modules`
		do
	    cp -p /tmp/data_old/boot/modules/$i /tmp/modules/
		done
	    fi
	    if [ -d /tmp/data_old/usr/local/fusionio ]; then
		cp -pR /tmp/data_old/usr/local/fusionio /tmp/
	    fi
	    if [ -f /tmp/data_old/boot.config ]; then
		cp /tmp/data_old/boot.config /tmp/
	    fi
	    if [ -f /tmp/data_old/boot/loader.conf.local ]; then
		cp /tmp/data_old/boot/loader.conf.local /tmp/
	    fi
	    umount /tmp/data_old || return 1
	    zpool export freenas-boot || return 1
	    return 0
	fi
    fi

    # This is now legacy code, to support the old
    # partitioning scheme (freenas-9.2 and earlier)
    if ! mount "${data_part}" /tmp/data_old ; then
	return 1
    fi

    ls /tmp/data_old > /tmp/data_old.ls
    if [ -f /tmp/data_old/freenas-v1.db ]; then
        _rv=0
    fi
    # XXX side effect, shouldn't be here!
    cp -pR /tmp/data_old/. /tmp/data_preserved
    umount /tmp/data_old
    if [ $_rv -eq 0 ]; then
	# For GUI upgrades, we only have one OS partition
	# that has conf/base/etc.  For ISO upgrades, we
	# have two, but only one is active.
	slice=$(gpart show ${_disk} | grep -F '[active]' | awk ' { print $3;}')
	if [ -z "${slice}" ]; then
	    # We don't have an active slice, so something is wrong.
	    return 1
	fi
	mount /dev/${_disk}s${slice}a /tmp/data_old
	ls /tmp/data_old > /dev/null
	if [ ! -d /tmp/data_old/conf/base/etc ]
	then
	    # Mount the other partition
	    if [ "${slice}" -eq 1 ]; then
		slice=2
	    else
		slice=1
	    fi
	    umount /tmp/data_old
	    mount /dev/${_disk}s${slice}a /tmp/data_old
	    ls /tmp/data_old > /dev/null
	fi
	if [ -f /tmp/data_old/conf/base/etc/hostid ]; then
	    cp -p /tmp/data_old/conf/base/etc/hostid /tmp/
	fi
        if [ -d /tmp/data_old/root/.ssh ]; then
            cp -pR /tmp/data_old/root/.ssh /tmp/
        fi
        if [ -d /tmp/data_old/boot/modules ]; then
            mkdir -p /tmp/modules
            for i in `ls /tmp/data_old/boot/modules`
            do
                cp -p /tmp/data_old/boot/modules/$i /tmp/modules/
            done
        fi
        if [ -d /tmp/data_old/usr/local/fusionio ]; then
            cp -pR /tmp/data_old/usr/local/fusionio /tmp/
        fi
	if [ -f /tmp/data_old/boot.config ]; then
	    cp /tmp/data_old/boot.config /tmp/
	fi
	if [ -f /tmp/data_old/boot/loader.conf.local ]; then
	    cp /tmp/data_old/boot/loader.conf.local /tmp/
	fi
        umount /tmp/data_old
    fi
    rmdir /tmp/data_old
    return $_rv
}

prompt_password() {

    local values value password="" password1 password2 _counter _tmpfile="/tmp/pwd.$$"

    cat << __EOF__ > /tmp/dialogconf
bindkey formfield TAB FORM_NEXT
bindkey formfield DOWN FORM_NEXT
bindkey formfield UP FORM_PREV
bindkey formbox DOWN FORM_NEXT
bindkey formbox TAB FORM_NEXT
bindkey formbox UP FORM_PREV
__EOF__

    export DIALOGRC="/tmp/dialogconf"

    while true; do
	dialog --insecure \
	    --output-fd 3 \
	    --visit-items \
	    --passwordform "Enter your root password; cancel for no root password" \
	    10 50 0 \
	    "Password:" 1 1 "" 0 20 25 50 \
	    "Confirm Password:" 2 1 "" 2 20 25 50 \
	    3> ${_tmpfile}

	if [ $? -ne 0 ]; then
	    rm -f ${_tmpfile}
	    return 1
	fi

	{ read password1 ; read password2; } < ${_tmpfile}
	rm -f ${_tmpfile}

	if [ "${password1}" != "${password2}" ]; then
	    dialog --msgbox "Passwords do not match." 7 60 2> /dev/null
	elif [ -z "${password1}" ]; then
	    dialog --msgbox "Empty password is not secure" 7 60 2> /dev/null
	else
	    password="${password1}"
	    break
	fi

    done

    rm -f ${DIALOGRC}
    unset DIALOGRC


    echo -n "${password}" 1>&2

}

create_be()
{
  if [ $# -ne 1 ]; then
    return 1
  fi

  echo "Creating new Boot-Environment"

  # When upgrading, we will simply create a new BE dataset and install
  # fresh into that, so old datasets are not lost
  zpool import -N -f freenas-boot || return 1

  # First we need to nuke any old grub dataset
  if zfs list freenas-boot/grub >/dev/null 2>/dev/null ; then
      echo "Removing GRUB dataset"
      zfs destroy -R -f freenas-boot/grub

      _cDir="/tmp/_beClean"
      if [ ! -e "${_cDir}" ] ; then
          mkdir ${_cDir}
      fi

      # Sanitize the old BE's by removing grub fstab entries
      for _be in `zfs list -H -d 1 freenas-boot/ROOT | awk '{print $1}' | cut -d '/' -f 3`
      do
	  zfs mount -t zfs freenas-boot/ROOT/${_be} ${_cDir}
	  if [ -e ${_cDir}/etc/fstab ] ; then
	      cp ${_cDir}/etc/fstab ${_cDir}/etc/fstab.oldGRUB
	      cat ${_cDir}/etc/fstab.oldGRUB | grep -v "^freenas-boot/grub" > ${_cDir}/etc/fstab
	  fi
	  umount -f ${_cDir}
      done
  fi

  # Create the new BE
  zfs create -o mountpoint=legacy freenas-boot/ROOT/${BENAME} || return 1

  # Mount the new BE datasets
  mkdir -p ${1}
  mount -t zfs freenas-boot/ROOT/${BENAME} ${1} || return 1
  mkdir -p ${1}/data

  return 0
}

menu_install()
{
    local _action
    local _disklist
    local _tmpfile
    local _answer
    local _cdlist
    local _items
    local _disk
    local _disks=""
    local _realdisks=""
    local _disk_old
    local _config_file
    local _desc
    local _list
    local _msg
    local _satadom
    local _i
    local _do_upgrade=""
    local _menuheight
    local _msg
    local _dlv
    local _password
    local os_part
    local data_part
    local upgrade_style="new"
    local whendone=""
    
    local readonly CD_UPGRADE_SENTINEL="/data/cd-upgrade"
    local readonly NEED_UPDATE_SENTINEL="/data/need-update"
    # create a sentinel file for post-fresh-install boots
    local readonly FIRST_INSTALL_SENTINEL="/data/first-boot"
    local readonly POOL="freenas-boot"

    _tmpfile="/tmp/answer"
    TMPFILE=$_tmpfile
    REALDISKS="/tmp/realdisks"

    while getopts "U:P:X:" opt; do
	case "${opt}" in
	    U)	if ${OPTARG}; then _do_upgrade=1 ; else _do_upgrade=0; fi
		;;
	    P)	_password="${OPTARG}"
		;;
	    X)	case "${OPTARG}" in
		    reboot)	whendone=reboot ;;
		    "wait")	whendone=wait ;;
		    halt)	whendone=halt ;;
		    *)		whendone="" ;;
		esac
		;;
	    *)	echo "Unknown option ${opt}" 1>&2
		;;
	esac
    done
    shift $((OPTIND-1))
    
    if [ $# -gt 0 ]
    then
	_disks="$@"
	INTERACTIVE=false
    else
	INTERACTIVE=true
    fi

    if ${INTERACTIVE}; then
	pre_install_check || return 0
    fi
    
    if do_sata_dom
    then
	_satadom="YES"
    else
	_satadom=""
	if ${INTERACTIVE}; then
	    get_physical_disks_list
	    _disklist="${VAL}"

	    _list=""
	    _items=0
	    for _disk in ${_disklist}; do
		get_media_description "${_disk}"
		_desc="${VAL}"
		_list="${_list} ${_disk} '${_desc}' off"
		_items=$((${_items} + 1))
	    done
	    
	    _tmpfile="/tmp/answer"
	    if [ ${_items} -ge 10 ]; then
		_items=10
		_menuheight=20
	    else
		_menuheight=9
		_menuheight=$((${_menuheight} + ${_items}))
	    fi
	    if [ "${_items}" -eq 0 ]; then
		# Inform the user
		eval "dialog --title 'Choose destination media' --msgbox 'No drives available' 5 60" 2>${_tmpfile}
		return 0
	    fi

	    eval "dialog --title 'Choose destination media' \
	      --checklist 'Select one or more drives where $AVATAR_PROJECT should be installed (use arrow keys to navigate to the drive(s) for installation; select a drive with the spacebar).' \
	      ${_menuheight} 60 ${_items} ${_list}" 2>${_tmpfile}
	    [ $? -eq 0 ] || exit 1
	fi
    fi # ! do_sata_dom

    if [ -f "${_tmpfile}" ]; then
	_disks=$(eval "echo `cat "${_tmpfile}"`")
	rm -f "${_tmpfile}"
    fi

    if [ -z "${_disks}" ]; then
	${INTERACTIVE} && dialog --msgbox "You need to select at least one disk!" 6 74
	exit 1
    fi

    if disk_is_mounted ${_disks} ; then
        ${INTERACTIVE} && dialog --msgbox "The destination drive is already in use!" 6 74
        exit 1
    fi

    _action="installation"
    _upgrade_type="format"
    # This needs to be re-done.
    # If we're not interactive, then we have
    # to assume _disks is correct.
    # If we do have more than one disk given,
    # we should also do something if they're all
    # freenas disks.  But how do we figure out which
    # one to use?  The current code in disk_is_freenas
    # is very, very heavy -- it actually backs up the
    # data from a freenas installation.  It also does
    # a zpool import.
    for _disk in ${_disks}; do
    if disk_is_freenas ${_disk} ; then
        if ${INTERACTIVE}; then
	    if ask_upgrade ${_disk} ; then
		_do_upgrade=1
		_action="upgrade"
	    fi
	else
	    if [ "${_do_upgrade}" != "0" ]; then
		_do_upgrade=1
		_action="upgrade"
	    fi
	fi
	if [ -c /dev/${_disk}s4 ]; then
	    upgrade_style="old"
	elif [ -c /dev/${_disk}p2 ]; then
	    upgrade_style="new"
	else
	    echo "Unknown upgrade style" 1>&2
	    exit 1
	fi
	# Ask if we want to do a format or inplace upgrade
        if ${INTERACTIVE}; then
	    if ask_upgrade_inplace ; then
		_upgrade_type="inplace"
	    fi
	fi
	break
    elif [ "${_satadom}" = "YES" -a -c /dev/ufs/TrueNASs4 ]; then
	# Special hack for USB -> DOM upgrades
	_disk_old=`glabel status | grep ' ufs/TrueNASs4 ' | awk '{ print $3 }' | sed -e 's,s4$,,g'`
	if disk_is_freenas ${_disk_old} ; then
	    if ask_upgrade ${_disk_old} ; then
		_do_upgrade=2
		_action="upgrade"
		break
	    fi
	fi
    fi
    done
    # If we haven't set _do_upgrade by now, we're not
    # doing an upgrade.
    if [ -z "${_do_upgrade}" ]; then
	_do_upgrade=0
    fi

    if [ "${_satadom}" = "YES" -a -n "$(echo ${_disks}|grep "raid/")" ]; then
	_realdisks=$(cat ${REALDISKS})
    else
	_realdisks=$_disks
    fi


    ${INTERACTIVE} && new_install_verify "$_action" "$_upgrade_type" ${_realdisks}
    _config_file="/tmp/pc-sysinstall.cfg"

    if ${INTERACTIVE} && [ "${_do_upgrade}" -eq 0 ]; then
	prompt_password 2> /tmp/password
	if [ $? -eq 0 ]; then
	    _password=$(cat /tmp/password 2> /dev/null)
	fi
    fi

    if [ ${_do_upgrade} -eq 0 ]; then
	# With the new partitioning, disk_is_freenas may
	# copy /data.  So if we don't need it, remove it,
	# or else it'll do an update anyway.  Oops.
	rm -rf /tmp/data_preserved
    fi
    # Start critical section.
    if ${INTERACTIVE}; then
	trap "set +x; read -p \"The $AVATAR_PROJECT $_action on ${_realdisks} has failed. Press enter to continue.. \" junk" EXIT
    else
#	trap "echo \"The ${AVATAR_PROJECT} ${_action} on ${_realdisks} has failed.\" ; sleep 15" EXIT
	trap "set +x; read -p \"The $AVATAR_PROJECT $_action on ${_realdisks} has failed. Press enter to continue.. \" junk" EXIT
    fi
    set -e
#    set -x

    #  _disk, _image, _config_file
    # we can now build a config file for pc-sysinstall
    # build_config  ${_disk} "$(get_image_name)" ${_config_file}

    if [ ${_do_upgrade} -eq 1 ]
    then
        /etc/rc.d/dmesg start
        mkdir -p /tmp/data
	if [ "${upgrade_style}" = "old" ]; then
	    # For old style, we have two potential
	    # partitions to look at:  s1a and s2a.
	    # 
	    slice=$(gpart show ${_disk} | grep -F '[active]' | awk ' { print $3;}')
	    if [ -z "${slice}" ]; then
		# We don't have an active slice, so something is wrong.
		false
	    fi
	    mount /dev/${_disk}s${slice}a /tmp/data
	    ls /tmp/data > /dev/null
	    if [ ! -d /tmp/data/conf/base/etc ]
	    then
		# Mount the other partition
		if [ "${slice}" -eq 1 ]; then
		    slice=2
		else
		    slice=1
		fi
		umount /tmp/data
		mount /dev/${_disk}s${slice}a /tmp/data
		ls /tmp/data > /dev/null
	    fi
            umount /tmp/data
	elif [ "${upgrade_style}" != "new" ]; then
		echo "Unknown upgrade style" 1>&2
		false
	fi
        rmdir /tmp/data
    else
	# Destroy existing partition table, if there is any but tolerate
	# failure.
	for _disk in ${_realdisks}; do
	    gpart destroy -F ${_disk} || true
	done
    fi

    # Run pc-sysinstall against the config generated

    # Hack #1
    export ROOTIMAGE=1
    # Hack #2
    ls $(get_product_path) > /dev/null

    if [ ${_do_upgrade} -eq 1 -a ${upgrade_style} = "new" -a "${_upgrade_type}" = "inplace" ]
    then
      # Set the boot-environment name
      BENAME="default-`date +%Y%m%d-%H%M%S`"
      export BENAME

      # When doing new-style upgrades, we can keep the old zpool
      # and instead do a new BE creation
      create_be /tmp/data
    else
      # Set the boot-environment name
      BENAME="default"
      export BENAME

      if echo ${_disks} | grep -q "raid/"; then
	graid delete ${_disks}
      fi

      BOOTMODE=`kenv grub.platform`
      if ${INTERACTIVE}; then
        # Prompt for UEFI or BIOS mode
        if ask_boot_method
        then
          BOOTMODE="efi"
	else
	  BOOTMODE="bios"
        fi
      fi
      export BOOTMODE

      # We repartition on fresh install, or old upgrade_style
      # This destroys all of the pool data, and
      # ensures a clean filesystems.
      partition_disk ${_realdisks}
      mount_disk /tmp/data
    fi

    if [ -d /tmp/data_preserved ]; then
	cp -pR /tmp/data_preserved/. /tmp/data/data
	# we still need the newer version we are upgrading to's
	# factory-v1.db, else issuing a factory-restore on the
	# newly upgraded system completely horks the system
	cp /data/factory-v1.db /tmp/data/data/
	chown www:www /tmp/data/data/factory-v1.db
    else
	cp -R /data/* /tmp/data/data
	chown -R www:www /tmp/data/data
    fi

    local OS=FreeNAS
    if is_truenas; then
        OS=TrueNAS
    fi

    # Tell it to look in /.mount for the packages.
    /usr/local/bin/freenas-install -P /.mount/${OS}/Packages -M /.mount/${OS}-MANIFEST /tmp/data

    rm -f /tmp/data/conf/default/etc/fstab /tmp/data/conf/base/etc/fstab
    if is_truenas; then
       make_swap ${_realdisks}
    fi
    ln /tmp/data/etc/fstab /tmp/data/conf/base/etc/fstab || echo "Cannot link fstab"
    if [ "${_do_upgrade}" -ne 0 ]; then
	if [ -f /tmp/hostid ]; then
            cp -p /tmp/hostid /tmp/data/conf/base/etc
	fi
	if [ -d /tmp/.ssh ]; then
            cp -pR /tmp/.ssh /tmp/data/root/
	fi
	
	# TODO: this needs to be revisited.
	if [ -d /tmp/modules ]; then
            for i in `ls /tmp/modules`
            do
		# If it already exists, simply don't copy it.
		cp -np /tmp/modules/$i /tmp/data/boot/modules || true
            done
	fi
	if [ -d /tmp/fusionio ]; then
            cp -pR /tmp/fusionio /tmp/data/usr/local/
	fi
	if [ -f /tmp/boot.config ]; then
	    cp /tmp/boot.config /tmp/data/
	fi
	if [ -f /tmp/loader.conf.local ]; then
	    cp /tmp/loader.conf.local /tmp/data/boot/
	    # TODO: #7042 - Don't use debug kernel
	    sed -i '' -e 's,^module_path=.*,module_path="/boot/kernel;/boot/modules;/usr/local/modules",g' \
		-e '/^kernel=.*/d' /tmp/data/boot/loader.conf /tmp/data/boot/loader.conf.local
	fi
    fi
    
    # To support Xen, we need to disable HPET.
    if [ "$(/tmp/data/usr/local/sbin/dmidecode -s system-product-name)" = "HVM domU" ]; then
	if ! grep -q 'hint.hpet.0.clock' /tmp/data/boot/loader.conf.local 2>/dev/null ; then
	    echo 'hint.hpet.0.clock="0"' >> /tmp/data/boot/loader.conf.local
	fi
    fi
    # Debugging pause.
    # read foo
    
    # XXX: Fixup
    # tar cf - -C /tmp/data/conf/base etc | tar xf - -C /tmp/data/
    
    # beadm will need a devfs
    mount -t devfs devfs /tmp/data/dev
    # Create a temporary /var
    mount -t tmpfs tmpfs /tmp/data/var
    chroot /tmp/data /usr/sbin/mtree -deUf /etc/mtree/BSD.var.dist -p /var
    # We need this hack due to sqlite3 called from rc.conf.local.
    chroot /tmp/data /sbin/ldconfig /usr/local/lib
    chroot /tmp/data /etc/rc.d/ldconfig forcestart
    # Save current serial console settings into database.
    save_serial_settings /tmp/data
    # Set default boot filesystem
    zpool set bootfs=freenas-boot/ROOT/${BENAME} freenas-boot
    install_loader /tmp/data ${_realdisks}
    
#    set +x
    if [ -d /tmp/data_preserved ]; then
	# Instead of sentinel files, let's just migrate!
	# Unfortunately, this doesn't seem to work well.
	# This should be investigated.
#	chroot /tmp/data /bin/sh -c "/usr/bin/yes | \
#		/usr/local/bin/python
#		      /usr/local/www/freenasUI/manage.py migrate --all --merge"
	# Create upgrade sentinel files
	: > /tmp/data/${CD_UPGRADE_SENTINEL}
	: > /tmp/data/${NEED_UPDATE_SENTINEL}
	${INTERACTIVE} && dialog --msgbox "The installer has preserved your database file.
#$AVATAR_PROJECT will migrate this file, if necessary, to the current format." 6 74
    elif [ "${_do_upgrade}" -eq 0 ]; then
	if [ -n "${_password}" ]; then
		# Set the root password
		chroot /tmp/data /etc/netcli reset_root_pw ${_password}
	fi
    fi
    : > /tmp/data/${FIRST_INSTALL_SENTINEL}
    # Finally, before we unmount, start a srub.
    # zpool scrub freenas-boot || true

    umount /tmp/data/dev
    umount /tmp/data/var
    umount /tmp/data/

    # We created a 16m swap partition earlier, for TrueNAS
    # And created /data/fstab.swap as well.
    if is_truenas ; then
#        # Put a swap partition on newly created installation image
#        if [ -e /dev/${_disk}s3 ]; then
#            gpart delete -i 3 ${_disk}
#            gpart add -t freebsd ${_disk}
#            echo "/dev/${_disk}s3.eli		none			swap		sw		0	0" > /tmp/fstab.swap
#        fi
#
#        mkdir -p /tmp/data
#        mount /dev/${_disk}s4 /tmp/data
#        ls /tmp/data > /dev/null
#        mv /tmp/fstab.swap /tmp/data/
#        umount /tmp/data
#        rmdir /tmp/data
    fi

    # End critical section.
    set +e

    trap - EXIT

    _msg="The $AVATAR_PROJECT $_action on ${_realdisks} succeeded!\n"
    _dlv=`/sbin/sysctl -n vfs.nfs.diskless_valid 2> /dev/null`
    if [ ${_dlv:=0} -ne 0 ]; then
        _msg="${_msg}Please reboot, and change BIOS boot order to *not* boot over network."
    else
        _msg="${_msg}Please reboot and remove the installation media."
    fi
    if ${INTERACTIVE}; then
	dialog --msgbox "$_msg" 6 74
    elif [ -n "${whendone}" ]; then
	case "${whendone}" in
	    halt)	halt -p ;;
	    "wait")	dialog --msgbox "$_msg" 6 74 ;;
	esac
	return 0
    fi

    return 0
}

menu_shell()
{
    /bin/sh
}

menu_reboot()
{
    echo "Rebooting..."
    reboot >/dev/null
}

menu_shutdown()
{
    echo "Halting and powering down..."
    halt -p >/dev/null
}

#
# Use the following kernel environment variables
#
#  test.nfs_mount -  The NFS directory to mount to get
#                    access to the test script.
#  test.script    -  The path of the test script to run,
#                    relative to the NFS mount directory.
#  test.run_tests_on_boot - If set to 'yes', then run the
#                           tests on bootup, before displaying
#                           the install menu. 
#
#  For example, if the following variables are defined:
#
#    test.nfs_mount=10.5.0.24:/usr/jails/pxeserver/tests
#    test.script=/tests/run_tests.sh
#
#  Then the system will execute the following:
#     mount -t nfs 10.5.0.24:/usr/jails/pxeserver/tests /tmp/tests
#     /tmp/tests/tests/run_tests.sh
menu_test()
{
    local _script
    local _nfs_mount

    _script="$(kenv test.script 2> /dev/null)"
    _nfs_mount="$(kenv test.nfs_mount 2> /dev/null)"
    if [ -z "$_script" -o -z "$_nfs_mount"  ]; then
        return
    fi
  
    if [ -e /tmp/tests ]; then
        umount /tmp/tests 2> /dev/null
        rm -fr /tmp/tests
    fi 
    mkdir -p /tmp/tests
    if [ ! -d /tmp/tests ]; then
        echo "No test directory"
        wait_keypress
    fi
    umount /tmp/tests 2> /dev/null
    mount -t nfs -o ro "$_nfs_mount" /tmp/tests
    if [ ! -e "/tmp/tests/$_script" ]; then
        echo "Cannot find /tmp/tests/$_script"
        wait_keypress
        return
    fi

    dialog --stdout --prgbox /tmp/tests/$_script 15 80
}

main()
{
    local _tmpfile="/tmp/answer"
    local _number
    local _test_option=

    if [ $# -gt 0 ]; then
	# $1 will have the device name
	menu_install "$@"
	exit $?
    fi

    case "$(kenv test.run_tests_on_boot 2> /dev/null)" in
    [Yy][Ee][Ss])
        menu_test
        ;;
    esac

    if [ -n "$(kenv test.script 2> /dev/null)" ]; then
        _test_option="5 Test"
    fi

    while :; do

        dialog --clear --title "$AVATAR_PROJECT $AVATAR_VERSION Console Setup" --menu "" 12 73 6 \
            "1" "Install/Upgrade" \
            "2" "Shell" \
            "3" "Reboot System" \
            "4" "Shutdown System" \
            $_test_option \
            2> "${_tmpfile}"
        _number=`cat "${_tmpfile}"`
        case "${_number}" in
            1) menu_install ;;
            2) menu_shell ;;
            3) menu_reboot ;;
            4) menu_shutdown ;;
            5) menu_test ;;
        esac
    done
}

if is_truenas ; then
    . "$(dirname "$0")/install_sata_dom.sh"
fi

# Parse a config file.
# We don't do much in the way of error checking.
# Format is very simple:
# <opt>=<value>
# <value> may be a list (e.g., disk devices)
# The output is suitable to be used as the arguments
# to main(), which will directl ycall menu_install().

yesno() {
    # Output "true" or "false" depending on the argument
    if [ $# -ne 1 ]; then
	echo "false"
	return 0
    fi
    case "$1" in
	[yY][eE][sS] | [tT][rR][uU][eE])	echo true ;;
	*)	echo false;;
    esac
    return 0
}

getsize() {
    # Given a size specifier, convert it to bytes.
    # No suffix, or a suffix of "[bBcC]", means bytes;
    # [kK] is 1024, etc.
    if [ $# -ne 1 ]; then
	echo 0
	return 0
    fi
    case "$1" in
	*[bB][cC])	expr "$1" : "^\([0-9]*\)[bB][cC]" || echo 0;;
	*[kK])	expr $(expr "$1" : "^\([0-9]*\)[kK]") \* 1024 || echo 0;;
	*[mM])	expr $(expr "$1" : "^\([0-9]*\)[gG]") \* 1024 \* 1024 || echo 0;;
	*[gG])	expr $(expr "$1" : "^\([0-9]*\)[gG]") \* 1024 \* 1024 \* 1024 || echo 0;;
	*[tT])	expr $(expr "$1" : "^\([0-9]*\)[tT]") \* 1024 \* 1024 \* 1024 \* 1024 || echo 0;;
	*) expr "$1" : "^\([0-9]*\)$" || echo 0;;
    esac
    return 0
}
	
parse_config() {
    local _conf="/etc/install.conf"
    local _diskList=""
    local _minSize=""
    local _maxSize=""
    local _mirror=false
    local _forceMirror=false
    local _upgrade=""
    local _output=""
    local _maxDisks=""
    local _cmd
    local _args
    local _boot
    local _disk
    local _diskSize
    local _diskCount=0
    local password=""
    local whenDone=""
    
    while read line
    do
	if expr "${line}" : "^#" > /dev/null
	then
	    continue
	fi
	if ! expr "${line}" : "^[a-zA-Z]*=" > /dev/null
	then
	    continue
	fi
	_cmd=$(expr "${line}" : "^\([^=]*\)=.*")
	_args=$(expr "${line}" : "^[^=]*=\(.*\)$")
	case "${_cmd}" in
	    password)	password="${_args}" ;;
	    whenDone)	case "${_args}" in
			    reboot | wait | halt)	whenDone=${_args} ;;
			    *)	whenDone="" ;;
			esac
			;;
	    minDiskSize)	_minSize=$(getsize "${_args}") ;;
	    maxDiskSize)	_maxSize=$(getsize "${_args}") ;;
	    diskCount)		_maxDisks=${_args} ;;
	    upgrade)	_upgrade=$(yesno "${_args}") ;;
	    disk|disks)	_diskList="${_args}" ;;
	    mirror)	case "${_args}" in
			    [fF][oO][rR][cC][eE])	_mirror=true ; _forceMirror=true ;;
			    *)	_mirror=$(yesno "${_args}") ;;
			esac
			;;
	esac
    done < ${_conf}
    # Okay, done reading the config file
    # Now to go through and handle the settings.
    # Order is important here.
    # But the first thing we want to do is determine our
    # boot disk, so we can exclude it later.
    # For the install, the mount situation is complex,
    # but we want to look for a label of "INSTALL" and find
    # out the device for that.
    _boot=$(glabel status | awk ' /INSTALL/ { print $3;}')
    if [ -n "${_upgrade}" ]; then
	# Option to do an upgrade
	_output="-U ${_upgrade}"
    fi
    if [ -n "${password}" ]; then
	# Set the root password
	_output="${_output} -P ${password}"
    fi
    if [ -n "${whenDone}" ]; then
	# What to do when finished installing
	_output="${_output} -X ${whenDone}"
    fi
    if [ -z "${_diskList}" ]; then
	# No disks specified in the config file
	# So just get the list from the kernel.
	# We'll be filtering it below
	_diskList=$(sysctl -n kern.disks)
    fi
    for _disk in ${_diskList}
    do
	if [ "${_disk}" = "${_boot}" ]; then
	    continue
	fi
	_diskSize=$(diskinfo ${_disk} | awk ' { print $3; }')
	if [ -n "${_minSize}" ] && [ "${_diskSize}" -lt "${_minSize}" ]; then
	    continue
	fi
	if [ -n "${_maxSize}" ] && [ "${_diskSize}" -gt "${_maxSize}" ]; then
	    continue
	fi
	_output="${_output} ${_disk}"
	_diskCount=$(expr ${_diskCount} + 1)
	if ! ${_mirror}; then
	    break
	fi
	if [ -n "${_maxDisks}" ] && [ "${_diskCount}" -eq "${_maxDisks}" ]; then
	    break;
	fi
    done
    # Now we should have some disks.
    if [ ${_diskCount} -eq 0 ]; then
	echo "No disks available that match the criteria" 1>&2
	return 1
    fi
    if ${_forceMirror} && [ ${_diskCount} -eq 1 ]; then
	echo "Only one disk found, but mirror required for install" 1>&2
	return 1
    fi
    echo ${_output}
    return 0
}

if [ -f /etc/install.conf ]; then
    CONFIG_OUTPUT=$(parse_config)
    if [ $? -ne 0 ]; then
	read -p "Config file parsing failed to find specified media " foo
	echo "Dropping into a shell"
	/bin/sh
	exit 1
    elif [ -n "${CONFIG_OUTPUT}" ]; then
	set -- ${CONFIG_OUTPUT}
	menu_install "$@"
	menu_reboot
    fi
fi

main "$@"<|MERGE_RESOLUTION|>--- conflicted
+++ resolved
@@ -552,23 +552,6 @@
 	    zpool export freenas-boot || true
 	    return 1
 	fi
-<<<<<<< HEAD
-
-	# Okay, mount this pool
-	if mount -t zfs freenas-boot/ROOT/"${DS}" /tmp/data_old; then
-	    cp -pR /tmp/data_old/data/. /tmp/data_preserved
-	    # Don't want to keep the old pkgdb around, since we're
-	    # nuking the filesystem
-	    rm -rf /tmp/data_preserved/pkgdb
-	    if [ -f /tmp/data_old/conf/base/etc/hostid ]; then
-		cp -p /tmp/data_old/conf/base/etc/hostid /tmp/
-	    fi
-	    if [ -d /tmp/data_old/root/.ssh ]; then
-		cp -pR /tmp/data_old/root/.ssh /tmp/
-	    fi
-	    if [ -d /tmp/data_old/boot/modules ]; then
-		mkdir -p /tmp/modules
-=======
 	# There should always be a "set default=" line in a grub.cfg
 	# that we created.
 	if grep -q '^set default=' /tmp/data_old/grub.cfg ; then
@@ -606,7 +589,6 @@
 		    fi
 		    if [ -d /tmp/data_old/boot/modules ]; then
 			mkdir -p /tmp/modules
->>>>>>> f8e60837
 			for i in `ls /tmp/data_old/boot/modules`
 		do
 	    cp -p /tmp/data_old/boot/modules/$i /tmp/modules/
